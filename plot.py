--- conflicted
+++ resolved
@@ -1,10 +1,7 @@
 # ./utils/plot.py
 # 2024.05.14 CDR
-#
+# 
 # Plotting functions
-#
-<<<<<<< HEAD
-=======
 
 callback_raster_stim_kwargs = dict(color="red", alpha=0.5)
 callback_raster_call_kwargs = dict(color="black", alpha=0.5)
@@ -370,7 +367,6 @@
             )
 
     return ax
->>>>>>> f3ad42e0
 
 
 def make_graph(transition_counts):
