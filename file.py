# file.py
#
#


def multi_index_from_dict(df, index_dict, keep_current_index=True):
    """
    Add Multiindex columns to a pd dataframe given values from a dict. Useful before merging dataframes from separate timepoints, for example.
    """
    import pandas as pd

    df_indexed = df.copy()

    for k, v in index_dict.items():
        df_indexed[k] = v

    index_keys = list(index_dict.keys())
    if keep_current_index:
        index_keys.append(df.index)

    df_indexed.set_index(index_keys, inplace=True)

    return df_indexed


<<<<<<< HEAD
def load_syllable_mat(
    filename,
    parse_nextSyl=True,
):
    import pandas as pd

    from pymatreader import read_mat

    data = read_mat(filename)

    data = data["by_syllable"]

    data = pd.DataFrame.from_dict(data)

    data.set_index(keys=["syl", "i"], inplace=True)
    data.sort_index(inplace=True)
    data.drop(
        columns=[
            "MotifAudio",
            "deriv1_frame_aligned",
            "deriv2_frame_aligned",
        ],
        inplace=True,
    )

    if parse_nextSyl:
        data["nextSyl"] = data["postSyls"].apply(_get_next_syl)

    return data


def load_burst_mat(file):
    import numpy as np
    import pandas as pd

    from pymatreader import read_mat

    data = read_mat(file)

    bp_syl_num = data.pop("BPsylNum")

    index = pd.MultiIndex.from_arrays(
        arrays=(
            range(len(data["burst_roi"])),
            data["burst_roi"].astype(int),
            data["burst_time_sub"],
        ),
        names=("burst_id", "roi", "time"),
    )

    [data.pop(x) for x in ["burst_branch", "burst_time", "finalLocs"]]

    df = pd.DataFrame()

    for tr in range(data["burst_deriv"].shape[1]):
        df = pd.concat(
            [
                df,
                pd.DataFrame.from_dict(
                    {
                        "trial": tr,
                        "burst_dff": data["burst_dff"][:, tr],
                        "burst_deriv": data["burst_deriv"][:, tr],
                        "branch_id": int(data["ID"][tr]),
                    },
                ).set_index(["trial", index]),
            ]
        )

    df["syl"] = np.floor(df.index.get_level_values("time")).astype(int)

    # remove too-early stuff & post-branch stuff
    df = df.loc[(df["syl"] >= -1 * bp_syl_num) & (df["syl"] <= 0)]

    # and make positive for consistency with previous code
    df["syl"] = np.abs(df["syl"])

    return df


def _get_next_syl(postSyls):
    if len(postSyls) > 1:
        return postSyls[1]
    else:
        return "END"


=======
>>>>>>> f3ad42e0
def convert_image(
    filepath: str,
    convert_type="png",
    return_without_path=False,
) -> str:
    """
    Converts an image file to the specified format using Inkscape.

    This function takes a file path to an image and calls Inkscape to convert that file
    into the desired format (default is PNG). If the input file is already in the desired
    format, it simply returns the original file path. The function can also return just
    the filename without the path if specified.

    Parameters:
    ----------
    filepath : str
        The full path to the image file that needs to be converted.

    convert_type : str, optional
        The desired output format of the image. Defaults to "png". Other formats may be supported
        depending on Inkscape's capabilities.

    return_without_path : bool, optional
        If True, the function returns only the filename of the converted image, without the
        directory path. Defaults to False.

    Returns:
    -------
    str
        The full path to the converted image if `return_without_path` is False, or the
        filename of the converted image if `return_without_path` is True.

    Raises:
    ------
    subprocess.CalledProcessError
        If the Inkscape command fails to execute.

    Notes:
    -----
    This function requires Inkscape to be installed and accessible from the command line.
    Ensure that the file path provided points to a valid image file.
    """
    import os
    import subprocess

    if filepath.endswith("png"):  # is already png
        filepath_new = filepath
    else:
        filepath_new = os.path.splitext(filepath)[0] + "." + convert_type

        subprocess.check_call(
            [
                "inkscape",
                "--export-filename",
                filepath_new,
                filepath,
            ]
        )

    if return_without_path:  # return filename without path
        filepath_new = os.path.split(filepath_new)[-1]

    return filepath_new


<<<<<<< HEAD
def parse_parameter_from_string(
    string,
    parameter_name,
    chars_to_ignore=1,
    return_nan=False,
):
    """
    Note: rejects `chars_to_ignore` characters after parameter_name match, eg, 1 if there's a symbol there (eg, "max_features_7" --> "7")
    """
    import re

    import numpy as np

    whole_match = re.search(rf"({parameter_name})(\w\.?)+", string)

    if whole_match is not None:
        # return everything after "parameter_name"
        param = whole_match[0][len(parameter_name) + chars_to_ignore :]
    else:
        if return_nan:
            param = np.nan
        else:
            raise KeyError(f"Parameter `{parameter_name}` not found in string `{string}`")

    return param
=======
def parse_parameter_from_string(string, parameter_name):
    """
    Note: rejects first character after parameter_name match, presuming there's a symbol there (eg, "max_features_7" --> "7")
    """
    import re

    whole_match = re.search(rf"({parameter_name})\w+", string)[0]

    # return everything after "parameter_name"
    return whole_match[len(parameter_name) + 1 :]
>>>>>>> f3ad42e0


def parse_birdname(
    string,
    birdname_regex=r"([a-z]{1,2}[0-9]{1,2}){2}",
):
    """
    Cuts out typical bird identifier from a string. Default format: AA#(#)AA#(#), where A is a letter, # is an obligate number, and (#) is an optional number.
    """
    import re

    return re.search(birdname_regex, string)[0]<|MERGE_RESOLUTION|>--- conflicted
+++ resolved
@@ -1,5 +1,4 @@
 # file.py
-#
 #
 
 
@@ -23,7 +22,6 @@
     return df_indexed
 
 
-<<<<<<< HEAD
 def load_syllable_mat(
     filename,
     parse_nextSyl=True,
@@ -111,8 +109,6 @@
         return "END"
 
 
-=======
->>>>>>> f3ad42e0
 def convert_image(
     filepath: str,
     convert_type="png",
@@ -178,7 +174,6 @@
     return filepath_new
 
 
-<<<<<<< HEAD
 def parse_parameter_from_string(
     string,
     parameter_name,
@@ -201,21 +196,11 @@
         if return_nan:
             param = np.nan
         else:
-            raise KeyError(f"Parameter `{parameter_name}` not found in string `{string}`")
+            raise KeyError(
+                f"Parameter `{parameter_name}` not found in string `{string}`"
+            )
 
     return param
-=======
-def parse_parameter_from_string(string, parameter_name):
-    """
-    Note: rejects first character after parameter_name match, presuming there's a symbol there (eg, "max_features_7" --> "7")
-    """
-    import re
-
-    whole_match = re.search(rf"({parameter_name})\w+", string)[0]
-
-    # return everything after "parameter_name"
-    return whole_match[len(parameter_name) + 1 :]
->>>>>>> f3ad42e0
 
 
 def parse_birdname(
