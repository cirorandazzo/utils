--- conflicted
+++ resolved
@@ -99,12 +99,7 @@
 
     return read_calls_from_mat(data, from_notmat=True)
 
-<<<<<<< HEAD
 def read_calls_from_mat(
-=======
-
-def _read_calls_from_mat(
->>>>>>> bdb35f42
     data,
     from_notmat,
 ):
