--- conflicted
+++ resolved
@@ -1,9 +1,8 @@
 # file.py
 #
 
-<<<<<<< HEAD
 import re
-=======
+
 import datetime
 import json
 import os
@@ -50,7 +49,6 @@
             pass  # Skip if not all values are arrays or deserialization fails
 
     return df_loaded
->>>>>>> bdb35f42
 
 
 def multi_index_from_dict(df, index_dict, keep_current_index=True):
@@ -246,7 +244,6 @@
     """
     Cuts out typical bird identifier from a string. Default format: AA#(#)AA#(#), where A is a letter, # is an obligate number, and (#) is an optional number.
     """
-<<<<<<< HEAD
     matches = re.findall(birdname_regex, string)
 
     if len(matches) == 0:
@@ -265,9 +262,6 @@
 
 class BirdNameException(ValueError):
     pass
-=======
-
-    return re.search(birdname_regex, string)[0]
 
 
 def datetime_string(dt=None, format="%Y%m%d%H%M%S"):
@@ -279,5 +273,4 @@
         dt = datetime.datetime.now()
     timestr = dt.strftime(format)
 
-    return timestr
->>>>>>> bdb35f42
+    return timestr